--- conflicted
+++ resolved
@@ -5,23 +5,12 @@
 from agents.bg_task_agent.bg_task_agent import bg_task_agent
 from agents.chatbot import chatbot
 from agents.research_assistant import research_assistant
-<<<<<<< HEAD
 from agents.interrupted_assistant import interrupted_assistant
-=======
 from schema import AgentInfo
->>>>>>> c72f4882
 
 DEFAULT_AGENT = "research-assistant"
 
 
-<<<<<<< HEAD
-agents: dict[str, CompiledStateGraph] = {
-    "chatbot": chatbot,
-    "research-assistant": research_assistant,
-    "bg-task-agent": bg_task_agent,
-    "interrupted_assistant": interrupted_assistant
-}
-=======
 @dataclass
 class Agent:
     description: str
@@ -34,6 +23,7 @@
         description="A research assistant with web search and calculator.", graph=research_assistant
     ),
     "bg-task-agent": Agent(description="A background task agent.", graph=bg_task_agent),
+    "interrupted_assistant": Agent(description="Exampple with human-in-the-loop", graph=interrupted_assistant),
 }
 
 
@@ -44,5 +34,4 @@
 def get_all_agent_info() -> list[AgentInfo]:
     return [
         AgentInfo(key=agent_id, description=agent.description) for agent_id, agent in agents.items()
-    ]
->>>>>>> c72f4882
+    ]