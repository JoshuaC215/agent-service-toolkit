--- conflicted
+++ resolved
@@ -1,13 +1,4 @@
 from schema.schema import (
-<<<<<<< HEAD
-    UserInput,
-    AgentResponse,
-    ChatMessage,
-    StreamInput,
-    Feedback,
-    TaskMessage,
-    Task,
-=======
     AgentResponse,
     ChatHistory,
     ChatHistoryInput,
@@ -15,9 +6,10 @@
     Feedback,
     FeedbackResponse,
     StreamInput,
+    Task,
+    TaskMessage,
     UserInput,
     convert_message_content_to_string,
->>>>>>> fcc40871
 )
 
 __all__ = [
@@ -26,13 +18,10 @@
     "ChatMessage",
     "StreamInput",
     "Feedback",
-<<<<<<< HEAD
     "TaskMessage",
     "Task",
-=======
     "FeedbackResponse",
     "ChatHistoryInput",
     "ChatHistory",
     "convert_message_content_to_string",
->>>>>>> fcc40871
 ]