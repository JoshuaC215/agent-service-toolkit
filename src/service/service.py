--- conflicted
+++ resolved
@@ -16,9 +16,6 @@
 from langsmith import Client as LangsmithClient
 
 from agent import research_assistant
-<<<<<<< HEAD
-from schema import ChatMessage, Feedback, UserInput, StreamInput, TaskMessage
-=======
 from schema import (
     ChatHistory,
     ChatHistoryInput,
@@ -26,10 +23,10 @@
     Feedback,
     FeedbackResponse,
     StreamInput,
+    TaskMessage,
     UserInput,
     convert_message_content_to_string,
 )
->>>>>>> fcc40871
 
 warnings.filterwarnings("ignore", category=LangChainBetaWarning)
 
@@ -145,15 +142,11 @@
                 # LangGraph re-sends the input message, which feels weird, so drop it
             if chat_message.type == "human" and chat_message.content == user_input.message:
                 continue
-<<<<<<< HEAD
             # Task messages are only stored in 'messages' list  for chat history purposes. They are emitted
             # by custom events.
             if chat_message.type == "task":
                 continue
-            yield f"data: {json.dumps({'type': 'message', 'content': chat_message.dict()})}\n\n"
-=======
             yield f"data: {json.dumps({'type': 'message', 'content': chat_message.model_dump()})}\n\n"
->>>>>>> fcc40871
 
         # Yield tokens streamed from LLMs.
         if (
