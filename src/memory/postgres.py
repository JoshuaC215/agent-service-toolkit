--- conflicted
+++ resolved
@@ -1,9 +1,5 @@
 import logging
-<<<<<<< HEAD
-from typing import Any
-=======
 from contextlib import AbstractAsyncContextManager
->>>>>>> 7da965ba
 
 from langgraph.checkpoint.postgres.aio import AsyncPostgresSaver
 from psycopg_pool import AsyncConnectionPool
@@ -44,11 +40,10 @@
     )
 
 
-<<<<<<< HEAD
 def create_connection_pool() -> AsyncConnectionPool:
     """Create and return a PostgreSQL connection pool with configured settings."""
     conn_string = get_postgres_connection_string()
-    
+
     # Create connection pool with settings from config
     pool = AsyncConnectionPool(
         conn_string,
@@ -56,26 +51,22 @@
         max_size=settings.POSTGRES_POOL_SIZE,
         max_idle=settings.POSTGRES_MAX_IDLE,
     )
-    
+
     logger.info(
         f"Created PostgreSQL connection pool: min_size={settings.POSTGRES_MIN_SIZE}, "
         f"max_size={settings.POSTGRES_POOL_SIZE}, max_idle={settings.POSTGRES_MAX_IDLE}"
     )
-    
+
     return pool
 
 
-def get_postgres_saver() -> BaseCheckpointSaver:
+def get_postgres_saver() -> AbstractAsyncContextManager[AsyncPostgresSaver]:
     """Initialize and return a PostgreSQL saver instance with connection pool."""
-=======
-def get_postgres_saver() -> AbstractAsyncContextManager[AsyncPostgresSaver]:
-    """Initialize and return a PostgreSQL saver instance."""
->>>>>>> 7da965ba
     validate_postgres_config()
-    
+
     # Create connection pool with custom settings
     pool = create_connection_pool()
-    
+
     # Initialize saver with the pool
     saver = AsyncPostgresSaver(conn=pool)
     return saver