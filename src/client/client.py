import json
import os
from collections.abc import AsyncGenerator, Generator
from typing import Any

import httpx

<<<<<<< HEAD
from schema import ChatHistory, ChatHistoryInput, ChatMessage, InterruptMessage, Feedback, StreamInput, UserInput
=======
from schema import (
    ChatHistory,
    ChatHistoryInput,
    ChatMessage,
    Feedback,
    ServiceMetadata,
    StreamInput,
    UserInput,
)


class AgentClientError(Exception):
    pass
>>>>>>> c72f4882


class AgentClient:
    """Client for interacting with the agent service."""

    def __init__(
        self,
        base_url: str = "http://localhost",
        agent: str = None,
        timeout: float | None = None,
        get_info: bool = True,
    ) -> None:
        """
        Initialize the client.

        Args:
            base_url (str): The base URL of the agent service.
            agent (str): The name of the default agent to use.
            timeout (float, optional): The timeout for requests.
            get_info (bool, optional): Whether to fetch agent information on init.
                Default: True
        """
        self.base_url = base_url
        self.auth_secret = os.getenv("AUTH_SECRET")
        self.timeout = timeout
        self.info: ServiceMetadata | None = None
        self.agent: str | None = None
        if get_info:
            self.retrieve_info()
        if agent:
            self.update_agent(agent)

    @property
    def _headers(self) -> dict[str, str]:
        headers = {}
        if self.auth_secret:
            headers["Authorization"] = f"Bearer {self.auth_secret}"
        return headers

    def retrieve_info(self) -> None:
        try:
            response = httpx.get(
                f"{self.base_url}/info",
                headers=self._headers,
                timeout=self.timeout,
            )
            response.raise_for_status()
        except httpx.HTTPError as e:
            raise AgentClientError(f"Error getting service info: {e}")

        self.info: ServiceMetadata = ServiceMetadata.model_validate(response.json())
        if not self.agent or self.agent not in [a.key for a in self.info.agents]:
            self.agent = self.info.default_agent

    def update_agent(self, agent: str, verify: bool = True) -> None:
        if verify:
            if not self.info:
                self.retrieve_info()
            agent_keys = [a.key for a in self.info.agents]
            if agent not in agent_keys:
                raise AgentClientError(
                    f"Agent {agent} not found in available agents: {', '.join(agent_keys)}"
                )
        self.agent = agent

    async def ainvoke(
        self, message: str, model: str | None = None, thread_id: str | None = None
    ) -> ChatMessage:
        """
        Invoke the agent asynchronously. Only the final message is returned.

        Args:
            message (str): The message to send to the agent
            model (str, optional): LLM model to use for the agent
            thread_id (str, optional): Thread ID for continuing a conversation

        Returns:
            AnyMessage: The response from the agent
        """
        if not self.agent:
            raise AgentClientError("No agent selected. Use update_agent() to select an agent.")
        request = UserInput(message=message, thread_id=thread_id, model=model)
        async with httpx.AsyncClient() as client:
            try:
                response = await client.post(
                    f"{self.base_url}/{self.agent}/invoke",
                    json=request.model_dump(),
                    headers=self._headers,
                    timeout=self.timeout,
                )
                response.raise_for_status()
            except httpx.HTTPError as e:
                raise AgentClientError(f"Error: {e}")

        return ChatMessage.model_validate(response.json())

    def invoke(
        self, message: str, model: str | None = None, thread_id: str | None = None
    ) -> ChatMessage:
        """
        Invoke the agent synchronously. Only the final message is returned.

        Args:
            message (str): The message to send to the agent
            model (str, optional): LLM model to use for the agent
            thread_id (str, optional): Thread ID for continuing a conversation

        Returns:
            ChatMessage: The response from the agent
        """
        if not self.agent:
            raise AgentClientError("No agent selected. Use update_agent() to select an agent.")
        request = UserInput(message=message)
        if thread_id:
            request.thread_id = thread_id
        if model:
            request.model = model
        try:
            response = httpx.post(
                f"{self.base_url}/{self.agent}/invoke",
                json=request.model_dump(),
                headers=self._headers,
                timeout=self.timeout,
            )
            response.raise_for_status()
        except httpx.HTTPError as e:
            raise AgentClientError(f"Error: {e}")

        return ChatMessage.model_validate(response.json())

    def _parse_stream_line(self, line: str) -> ChatMessage | InterruptMessage | str | None:
        line = line.strip()
        if line.startswith("data: "):
            data = line[6:]
            if data == "[DONE]":
                return None
            try:
                parsed = json.loads(data)
            except Exception as e:
                raise Exception(f"Error JSON parsing message from server: {e}")
            match parsed["type"]:
                case "message":
                    # Convert the JSON formatted message to an AnyMessage
                    try:
                        return ChatMessage.model_validate(parsed["content"])
                    except Exception as e:
                        raise Exception(f"Server returned invalid message: {e}")
                case "interrupt":
                    try:
                        return InterruptMessage.model_validate(parsed["content"])
                    except Exception as e:
                        raise Exception(f"Server returned invalid interrupt message: {e}")
                case "token":
                    # Yield the str token directly
                    return parsed["content"]
                case "error":
                    raise Exception(parsed["content"])
        return None

    def stream(
        self,
        message: str,
        model: str | None = None,
        thread_id: str | None = None,
        stream_tokens: bool = True,
    ) -> Generator[ChatMessage | str, None, None]:
        """
        Stream the agent's response synchronously.

        Each intermediate message of the agent process is yielded as a ChatMessage.
        If stream_tokens is True (the default value), the response will also yield
        content tokens from streaming models as they are generated.

        Args:
            message (str): The message to send to the agent
            model (str, optional): LLM model to use for the agent
            thread_id (str, optional): Thread ID for continuing a conversation
            stream_tokens (bool, optional): Stream tokens as they are generated
                Default: True

        Returns:
            Generator[ChatMessage | str, None, None]: The response from the agent
        """
        if not self.agent:
            raise AgentClientError("No agent selected. Use update_agent() to select an agent.")
        request = StreamInput(message=message, stream_tokens=stream_tokens)
        if thread_id:
            request.thread_id = thread_id
        if model:
            request.model = model
        try:
            with httpx.stream(
                "POST",
                f"{self.base_url}/{self.agent}/stream",
                json=request.model_dump(),
                headers=self._headers,
                timeout=self.timeout,
            ) as response:
                response.raise_for_status()
                for line in response.iter_lines():
                    if line.strip():
                        parsed = self._parse_stream_line(line)
                        if parsed is None:
                            break
                        yield parsed
        except httpx.HTTPError as e:
            raise AgentClientError(f"Error: {e}")

    async def astream(
        self,
        message: str,
        model: str | None = None,
        thread_id: str | None = None,
        run_id: str | None = None,
        tool_call_id: str | None = None,
        interruption: bool = False,
        stream_tokens: bool = True,
    ) -> AsyncGenerator[ChatMessage | InterruptMessage | str, None]:
        """
        Stream the agent's response asynchronously.

        Each intermediate message of the agent process is yielded as an AnyMessage.
        If stream_tokens is True (the default value), the response will also yield
        content tokens from streaming modelsas they are generated.

        Args:
            message (str): The message to send to the agent
            model (str, optional): LLM model to use for the agent
            thread_id (str, optional): Thread ID for continuing a conversation
            stream_tokens (bool, optional): Stream tokens as they are generated
                Default: True
            run_id (str, optional): Needed after interruption
            tool_call_id (str, optional): Needed after interruption
            interruption (bool, optional): Needed after interruption

        Returns:
            AsyncGenerator[ChatMessage | InterruptMessage | str, None]: The response from the agent
        """
        if not self.agent:
            raise AgentClientError("No agent selected. Use update_agent() to select an agent.")
        request = StreamInput(message=message, stream_tokens=stream_tokens)
        if interruption:
            request.type = "interrupt"
        if thread_id:
            request.thread_id = thread_id
        if model:
            request.model = model
        if run_id:
            request.run_id = run_id
        if tool_call_id:
            request.tool_call_id = tool_call_id

        async with httpx.AsyncClient() as client:
            try:
                async with client.stream(
                    "POST",
                    f"{self.base_url}/{self.agent}/stream",
                    json=request.model_dump(),
                    headers=self._headers,
                    timeout=self.timeout,
                ) as response:
                    response.raise_for_status()
                    async for line in response.aiter_lines():
                        if line.strip():
                            parsed = self._parse_stream_line(line)
                            if parsed is None:
                                break
                            yield parsed
            except httpx.HTTPError as e:
                raise AgentClientError(f"Error: {e}")

    async def acreate_feedback(
        self, run_id: str, key: str, score: float, kwargs: dict[str, Any] = {}
    ) -> None:
        """
        Create a feedback record for a run.

        This is a simple wrapper for the LangSmith create_feedback API, so the
        credentials can be stored and managed in the service rather than the client.
        See: https://api.smith.langchain.com/redoc#tag/feedback/operation/create_feedback_api_v1_feedback_post
        """
        request = Feedback(run_id=run_id, key=key, score=score, kwargs=kwargs)
        async with httpx.AsyncClient() as client:
            try:
                response = await client.post(
                    f"{self.base_url}/feedback",
                    json=request.model_dump(),
                    headers=self._headers,
                    timeout=self.timeout,
                )
                response.raise_for_status()
                response.json()
            except httpx.HTTPError as e:
                raise AgentClientError(f"Error: {e}")

    def get_history(
        self,
        thread_id: str,
    ) -> ChatHistory:
        """
        Get chat history.

        Args:
            thread_id (str, optional): Thread ID for identifying a conversation
        """
        request = ChatHistoryInput(thread_id=thread_id)
        try:
            response = httpx.post(
                f"{self.base_url}/history",
                json=request.model_dump(),
                headers=self._headers,
                timeout=self.timeout,
            )
            response.raise_for_status()
        except httpx.HTTPError as e:
            raise AgentClientError(f"Error: {e}")

        return ChatHistory.model_validate(response.json())<|MERGE_RESOLUTION|>--- conflicted
+++ resolved
@@ -5,13 +5,11 @@
 
 import httpx
 
-<<<<<<< HEAD
-from schema import ChatHistory, ChatHistoryInput, ChatMessage, InterruptMessage, Feedback, StreamInput, UserInput
-=======
 from schema import (
     ChatHistory,
     ChatHistoryInput,
     ChatMessage,
+    InterruptMessage,
     Feedback,
     ServiceMetadata,
     StreamInput,
@@ -21,7 +19,6 @@
 
 class AgentClientError(Exception):
     pass
->>>>>>> c72f4882
 
 
 class AgentClient:
