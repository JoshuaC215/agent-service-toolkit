<<<<<<< HEAD
from datetime import datetime
from typing import List
=======
>>>>>>> fcc40871
import os
from datetime import datetime
from typing import Literal

from langchain_anthropic import ChatAnthropic
from langchain_community.tools import DuckDuckGoSearchResults, OpenWeatherMapQueryRun
from langchain_core.language_models.chat_models import BaseChatModel
<<<<<<< HEAD
from langchain_core.messages import AIMessage, SystemMessage, AnyMessage
from langchain_core.runnables import RunnableConfig, RunnableLambda
=======
from langchain_core.messages import AIMessage, SystemMessage
from langchain_core.runnables import RunnableConfig, RunnableLambda, RunnableSerializable
from langchain_google_genai import ChatGoogleGenerativeAI
from langchain_groq import ChatGroq
from langchain_openai import ChatOpenAI
>>>>>>> fcc40871
from langgraph.checkpoint.memory import MemorySaver
from langgraph.graph import END, MessagesState, StateGraph
from langgraph.managed import IsLastStep
from langgraph.prebuilt import ToolNode

from agent.llama_guard import LlamaGuard, LlamaGuardOutput, SafetyAssessment
<<<<<<< HEAD
from schema import Task, TaskMessage
=======
from agent.tools import calculator

>>>>>>> fcc40871

class AgentState(MessagesState, total=False):
    """`total=False` is PEP589 specs.

    documentation: https://typing.readthedocs.io/en/latest/spec/typeddict.html#totality
    """

    safety: LlamaGuardOutput
    is_last_step: IsLastStep


# NOTE: models with streaming=True will send tokens as they are generated
# if the /stream endpoint is called with stream_tokens=True (the default)
models: dict[str, BaseChatModel] = {}
if os.getenv("OPENAI_API_KEY") is not None:
    models["gpt-4o-mini"] = ChatOpenAI(model="gpt-4o-mini", temperature=0.5, streaming=True)
if os.getenv("GROQ_API_KEY") is not None:
    models["llama-3.1-70b"] = ChatGroq(model="llama-3.1-70b-versatile", temperature=0.5)
if os.getenv("GOOGLE_API_KEY") is not None:
    models["gemini-1.5-flash"] = ChatGoogleGenerativeAI(
        model="gemini-1.5-flash", temperature=0.5, streaming=True
    )
if os.getenv("ANTHROPIC_API_KEY") is not None:
    models["claude-3-haiku"] = ChatAnthropic(
        model="claude-3-haiku-20240307", temperature=0.5, streaming=True
    )

if not models:
    print("No LLM available. Please set API keys to enable at least one LLM.")
    if os.getenv("MODE") == "dev":
        print("FastAPI initialized failed. Please use Ctrl + C to exit uvicorn.")
    exit(1)


web_search = DuckDuckGoSearchResults(name="WebSearch")
tools = [web_search, calculator]

# Add weather tool if API key is set
# Register for an API key at https://openweathermap.org/api/
if os.getenv("OPENWEATHERMAP_API_KEY") is not None:
    tools.append(OpenWeatherMapQueryRun(name="Weather"))

current_date = datetime.now().strftime("%B %d, %Y")
instructions = f"""
    You are a helpful research assistant with the ability to search the web and use other tools.
    Today's date is {current_date}.

    NOTE: THE USER CAN'T SEE THE TOOL RESPONSE.

    A few things to remember:
    - Please include markdown-formatted links to any citations used in your response. Only include one
    or two citations per response unless more are needed. ONLY USE LINKS RETURNED BY THE TOOLS.
    - Use calculator tool with numexpr to answer math questions. The user does not understand numexpr,
      so for the final response, use human readable format - e.g. "300 * 200", not "(300 \\times 200)".
    """


def wrap_model(model: BaseChatModel) -> RunnableSerializable[AgentState, AIMessage]:
    model = model.bind_tools(tools)
    preprocessor = RunnableLambda(
        lambda state: [SystemMessage(content=instructions)]
        + remove_task_messages(state["messages"]),
        name="StateModifier",
    )
    return preprocessor | model


def format_safety_message(safety: LlamaGuardOutput) -> AIMessage:
    content = (
        f"This conversation was flagged for unsafe content: {', '.join(safety.unsafe_categories)}"
    )
    return AIMessage(content=content)


<<<<<<< HEAD
def remove_task_messages(messages: list[AnyMessage]) -> List[AnyMessage]:
    """Filter out task messages from a list of messages."""
    return list(
        filter(lambda message: not isinstance(message, TaskMessage), messages),
    )


async def acall_model(state: AgentState, config: RunnableConfig):
=======
async def acall_model(state: AgentState, config: RunnableConfig) -> AgentState:
>>>>>>> fcc40871
    m = models[config["configurable"].get("model", "gpt-4o-mini")]
    model_runnable = wrap_model(m)
    response = await model_runnable.ainvoke(state, config)

    # Run llama guard check here to avoid returning the message if it's unsafe
    llama_guard = LlamaGuard()
    safety_output = await llama_guard.ainvoke(
        "Agent", remove_task_messages(state["messages"]) + [response]
    )
    if safety_output.safety_assessment == SafetyAssessment.UNSAFE:
        return {"messages": [format_safety_message(safety_output)], "safety": safety_output}

    if state["is_last_step"] and response.tool_calls:
        return {
            "messages": [
                AIMessage(
                    id=response.id,
                    content="Sorry, need more steps to process this request.",
                )
            ]
        }
    # We return a list, because this will get added to the existing list
    return {"messages": [response]}


<<<<<<< HEAD
async def llama_guard_input(state: AgentState, config: RunnableConfig):
    task = Task("Check input safety")
    start_message = await task.start(config=config)
=======
async def llama_guard_input(state: AgentState, config: RunnableConfig) -> AgentState:
>>>>>>> fcc40871
    llama_guard = LlamaGuard()
    safety_output = await llama_guard.ainvoke("User", remove_task_messages(state["messages"]))
    end_message = await task.finish(
        result="success", config=config, data={"safety": safety_output.safety_assessment.value}
    )
    return {
        "safety": safety_output,
        "messages": [start_message, end_message],
    }


async def block_unsafe_content(state: AgentState, config: RunnableConfig) -> AgentState:
    safety: LlamaGuardOutput = state["safety"]
    return {"messages": [format_safety_message(safety)]}


# Define the graph
agent = StateGraph(AgentState)
agent.add_node("model", acall_model)
agent.add_node("tools", ToolNode(tools))
agent.add_node("guard_input", llama_guard_input)
agent.add_node("block_unsafe_content", block_unsafe_content)
agent.set_entry_point("guard_input")


# Check for unsafe input and block further processing if found
<<<<<<< HEAD
async def check_safety(state: AgentState, config: RunnableConfig):
=======
def check_safety(state: AgentState) -> Literal["unsafe", "safe"]:
>>>>>>> fcc40871
    safety: LlamaGuardOutput = state["safety"]
    match safety.safety_assessment:
        case SafetyAssessment.UNSAFE:
            return "unsafe"
        case _:
            return "safe"


agent.add_conditional_edges(
    "guard_input", check_safety, {"unsafe": "block_unsafe_content", "safe": "model"}
)

# Always END after blocking unsafe content
agent.add_edge("block_unsafe_content", END)

# Always run "model" after "tools"
agent.add_edge("tools", "model")


# After "model", if there are tool calls, run "tools". Otherwise END.
<<<<<<< HEAD
def pending_tool_calls(state: AgentState):
    last_message = remove_task_messages(state["messages"])[-1]
=======
def pending_tool_calls(state: AgentState) -> Literal["tools", "done"]:
    last_message = state["messages"][-1]
    if not isinstance(last_message, AIMessage):
        raise TypeError(f"Expected AIMessage, got {type(last_message)}")
>>>>>>> fcc40871
    if last_message.tool_calls:
        return "tools"
    return "done"


agent.add_conditional_edges("model", pending_tool_calls, {"tools": "tools", "done": END})

research_assistant = agent.compile(
    checkpointer=MemorySaver(),
)


if __name__ == "__main__":
    import asyncio
    from uuid import uuid4

    from dotenv import load_dotenv

    load_dotenv()

    async def main() -> None:
        inputs = {"messages": [("user", "Find me a recipe for chocolate chip cookies")]}
        result = await research_assistant.ainvoke(
            inputs,
            config=RunnableConfig(configurable={"thread_id": uuid4()}),
        )
        result["messages"][-1].pretty_print()

        # Draw the agent graph as png
        # requires:
        # brew install graphviz
        # export CFLAGS="-I $(brew --prefix graphviz)/include"
        # export LDFLAGS="-L $(brew --prefix graphviz)/lib"
        # pip install pygraphviz
        #
        # research_assistant.get_graph().draw_png("agent_diagram.png")

    asyncio.run(main())<|MERGE_RESOLUTION|>--- conflicted
+++ resolved
@@ -1,8 +1,3 @@
-<<<<<<< HEAD
-from datetime import datetime
-from typing import List
-=======
->>>>>>> fcc40871
 import os
 from datetime import datetime
 from typing import Literal
@@ -10,28 +5,19 @@
 from langchain_anthropic import ChatAnthropic
 from langchain_community.tools import DuckDuckGoSearchResults, OpenWeatherMapQueryRun
 from langchain_core.language_models.chat_models import BaseChatModel
-<<<<<<< HEAD
-from langchain_core.messages import AIMessage, SystemMessage, AnyMessage
-from langchain_core.runnables import RunnableConfig, RunnableLambda
-=======
 from langchain_core.messages import AIMessage, SystemMessage
 from langchain_core.runnables import RunnableConfig, RunnableLambda, RunnableSerializable
 from langchain_google_genai import ChatGoogleGenerativeAI
 from langchain_groq import ChatGroq
 from langchain_openai import ChatOpenAI
->>>>>>> fcc40871
 from langgraph.checkpoint.memory import MemorySaver
 from langgraph.graph import END, MessagesState, StateGraph
 from langgraph.managed import IsLastStep
 from langgraph.prebuilt import ToolNode
 
 from agent.llama_guard import LlamaGuard, LlamaGuardOutput, SafetyAssessment
-<<<<<<< HEAD
-from schema import Task, TaskMessage
-=======
 from agent.tools import calculator
 
->>>>>>> fcc40871
 
 class AgentState(MessagesState, total=False):
     """`total=False` is PEP589 specs.
@@ -92,8 +78,7 @@
 def wrap_model(model: BaseChatModel) -> RunnableSerializable[AgentState, AIMessage]:
     model = model.bind_tools(tools)
     preprocessor = RunnableLambda(
-        lambda state: [SystemMessage(content=instructions)]
-        + remove_task_messages(state["messages"]),
+        lambda state: [SystemMessage(content=instructions)] + state["messages"],
         name="StateModifier",
     )
     return preprocessor | model
@@ -106,27 +91,14 @@
     return AIMessage(content=content)
 
 
-<<<<<<< HEAD
-def remove_task_messages(messages: list[AnyMessage]) -> List[AnyMessage]:
-    """Filter out task messages from a list of messages."""
-    return list(
-        filter(lambda message: not isinstance(message, TaskMessage), messages),
-    )
-
-
-async def acall_model(state: AgentState, config: RunnableConfig):
-=======
 async def acall_model(state: AgentState, config: RunnableConfig) -> AgentState:
->>>>>>> fcc40871
     m = models[config["configurable"].get("model", "gpt-4o-mini")]
     model_runnable = wrap_model(m)
     response = await model_runnable.ainvoke(state, config)
 
     # Run llama guard check here to avoid returning the message if it's unsafe
     llama_guard = LlamaGuard()
-    safety_output = await llama_guard.ainvoke(
-        "Agent", remove_task_messages(state["messages"]) + [response]
-    )
+    safety_output = await llama_guard.ainvoke("Agent", state["messages"] + [response])
     if safety_output.safety_assessment == SafetyAssessment.UNSAFE:
         return {"messages": [format_safety_message(safety_output)], "safety": safety_output}
 
@@ -143,22 +115,10 @@
     return {"messages": [response]}
 
 
-<<<<<<< HEAD
-async def llama_guard_input(state: AgentState, config: RunnableConfig):
-    task = Task("Check input safety")
-    start_message = await task.start(config=config)
-=======
 async def llama_guard_input(state: AgentState, config: RunnableConfig) -> AgentState:
->>>>>>> fcc40871
     llama_guard = LlamaGuard()
-    safety_output = await llama_guard.ainvoke("User", remove_task_messages(state["messages"]))
-    end_message = await task.finish(
-        result="success", config=config, data={"safety": safety_output.safety_assessment.value}
-    )
-    return {
-        "safety": safety_output,
-        "messages": [start_message, end_message],
-    }
+    safety_output = await llama_guard.ainvoke("User", state["messages"])
+    return {"safety": safety_output}
 
 
 async def block_unsafe_content(state: AgentState, config: RunnableConfig) -> AgentState:
@@ -176,11 +136,7 @@
 
 
 # Check for unsafe input and block further processing if found
-<<<<<<< HEAD
-async def check_safety(state: AgentState, config: RunnableConfig):
-=======
 def check_safety(state: AgentState) -> Literal["unsafe", "safe"]:
->>>>>>> fcc40871
     safety: LlamaGuardOutput = state["safety"]
     match safety.safety_assessment:
         case SafetyAssessment.UNSAFE:
@@ -201,15 +157,10 @@
 
 
 # After "model", if there are tool calls, run "tools". Otherwise END.
-<<<<<<< HEAD
-def pending_tool_calls(state: AgentState):
-    last_message = remove_task_messages(state["messages"])[-1]
-=======
 def pending_tool_calls(state: AgentState) -> Literal["tools", "done"]:
     last_message = state["messages"][-1]
     if not isinstance(last_message, AIMessage):
         raise TypeError(f"Expected AIMessage, got {type(last_message)}")
->>>>>>> fcc40871
     if last_message.tool_calls:
         return "tools"
     return "done"
